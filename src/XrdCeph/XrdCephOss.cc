--- conflicted
+++ resolved
@@ -219,7 +219,6 @@
            }
          } else {
            Eroute.Emsg("Config", "Missing value for ceph.namelib in config file ", configfn);
-<<<<<<< HEAD
            return 1;
          }
        }
@@ -314,15 +313,10 @@
           m_configBufferIOmode = var; // allowed values would be aio, io
          } else {
            Eroute.Emsg("Config", "Missing value for ceph.bufferiomode in config file", configfn);
-=======
->>>>>>> 0f950aeb
            return 1;
          }
        }
 
-<<<<<<< HEAD
-     } // while
-=======
        if (!strcmp(var, "ceph.reportingpools")) {
          var = Config.GetWord();
          if (var) {
@@ -359,7 +353,6 @@
        }
  
      }
->>>>>>> 0f950aeb
 
      // Now check if any errors occured during file i/o
      int retc = Config.LastError();
