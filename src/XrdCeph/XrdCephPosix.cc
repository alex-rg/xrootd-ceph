--- conflicted
+++ resolved
@@ -264,7 +264,6 @@
   return (unsigned int)res;
 }
 
-<<<<<<< HEAD
 void dumpClusterInfo() {
   //JW
   // log the current state of the cluster:
@@ -290,8 +289,6 @@
     logwrapper((char*)"dumpClusterInfo : %s", ss.str().c_str());
 }
 
-=======
->>>>>>> 0f950aeb
 
 /// fills the userId of a ceph file struct from a string and an environment
 /// returns position of first character after the userId
