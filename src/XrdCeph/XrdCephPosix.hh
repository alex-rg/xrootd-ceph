--- conflicted
+++ resolved
@@ -34,8 +34,10 @@
 #include <dirent.h>
 #include <XrdOuc/XrdOucEnv.hh>
 #include <XrdSys/XrdSysXAttr.hh>
+#include "XrdOuc/XrdOucIOVec.hh"
 
-<<<<<<< HEAD
+#include "XrdCephBulkAioRead.hh"
+
 // simple logging for XrdCeph buffering code
 #define XRDCEPHLOGLEVEL 1
 #ifdef XRDCEPHLOGLEVEL 
@@ -47,11 +49,7 @@
 #else 
   #define LOGCEPH(x) 
 #endif 
-=======
-#include "XrdOuc/XrdOucIOVec.hh"
 
-#include "XrdCephBulkAioRead.hh"
->>>>>>> 0f950aeb
 
 class XrdSfsAio;
 typedef void(AioCB)(XrdSfsAio*, size_t);
