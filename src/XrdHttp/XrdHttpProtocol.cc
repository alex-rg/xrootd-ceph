--- conflicted
+++ resolved
@@ -46,11 +46,8 @@
 #include <openssl/ssl.h>
 #include <vector>
 #include <arpa/inet.h>
-<<<<<<< HEAD
 #include <sstream>
-=======
 #include <ctype.h>
->>>>>>> 0421bc63
 
 #define XRHTTP_TK_GRACETIME     600
 
@@ -1198,7 +1195,6 @@
   std::stringstream ss;
   const std::string crlf = "\r\n";
 
-<<<<<<< HEAD
   ss << "HTTP/1.1 " << code << " ";
   if (desc) {
     ss << desc;
@@ -1210,14 +1206,6 @@
     else ss << "Unknown";
   }
   ss << crlf;
-=======
-int XrdHttpProtocol::SendSimpleResp(int code, char *desc, char *header_to_add, char *body, long long bodylen) {
-  char outhdr[1024];
-  char b[32];
-  long long l;
-  const char *crlf = "\r\n";
-  outhdr[0] = '\0';
->>>>>>> 0421bc63
 
   if (bodylen >= 0) ss << "Content-Length: " << bodylen << crlf;
 
@@ -1251,7 +1239,6 @@
   }
   std::stringstream ss;
 
-<<<<<<< HEAD
   ss << std::hex << chunk_length << std::dec << crlf;
 
   const std::string &chunkhdr = ss.str();
@@ -1276,18 +1263,6 @@
   }
 
   if (StartSimpleResp(code, desc, header_to_add, content_length) < 0)
-=======
-  unsigned int hdrlen = strlen(outhdr);
-  if (hdrlen >= sizeof(outhdr))
-    TRACEI(ALL, "WARNING: header size too large!");
-  
-  //
-  // Send the header
-  //
-  TRACEI(RSP, "Sending resp: " << code << " len:" << l);
-
-  if (SendData(outhdr, hdrlen))
->>>>>>> 0421bc63
     return -1;
 
   //
